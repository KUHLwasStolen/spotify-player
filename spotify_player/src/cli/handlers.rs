use crate::{auth::AuthConfig, client};

use super::{
    config, init_cli, start_socket, Command, ContextType, GetRequest, IdOrName, ItemType, Key,
    PlaylistCommand, PlaylistId, Request, Response, MAX_REQUEST_SIZE,
};
use anyhow::{Context, Result};
use clap::{ArgMatches, Id};
use clap_complete::{generate, Shell};
use std::{net::UdpSocket, sync::Arc};

fn receive_response(socket: &UdpSocket) -> Result<Response> {
    // read response from the server's socket, which can be split into
    // smaller chunks of data
    let mut data = Vec::new();
    let mut buf = [0; 4096];
    loop {
        let (n_bytes, _) = socket.recv_from(&mut buf)?;
        if n_bytes == 0 {
            // end of chunk
            break;
        }
        data.extend_from_slice(&buf[..n_bytes]);
    }

    Ok(serde_json::from_slice(&data)?)
}

fn get_id_or_name(args: &ArgMatches) -> IdOrName {
    match args
        .get_one::<Id>("id_or_name")
        .expect("id_or_name group is required")
        .as_str()
    {
        "name" => IdOrName::Name(
            args.get_one::<String>("name")
                .expect("name should be specified")
                .to_owned(),
        ),
        "id" => IdOrName::Id(
            args.get_one::<String>("id")
                .expect("id should be specified")
                .to_owned(),
        ),
        id => panic!("unknown id: {id}"),
    }
}

fn handle_get_subcommand(args: &ArgMatches) -> Request {
    let (cmd, args) = args.subcommand().expect("playback subcommand is required");

    let request = match cmd {
        "key" => {
            let key = args
                .get_one::<Key>("key")
                .expect("key is required")
                .to_owned();
            Request::Get(GetRequest::Key(key))
        }
        "item" => {
            let item_type = args
                .get_one::<ItemType>("item_type")
                .expect("context_type is required")
                .to_owned();
            let id_or_name = get_id_or_name(args);
            Request::Get(GetRequest::Item(item_type, id_or_name))
        }
        _ => unreachable!(),
    };

    request
}

fn handle_playback_subcommand(args: &ArgMatches) -> Result<Request> {
    let (cmd, args) = args.subcommand().expect("playback subcommand is required");
    let command = match cmd {
        "start" => match args.subcommand() {
            Some(("track", args)) => Command::StartTrack(get_id_or_name(args)),
            Some(("context", args)) => {
                let context_type = args
                    .get_one::<ContextType>("context_type")
                    .expect("context_type is required")
                    .to_owned();
                let shuffle = args.get_flag("shuffle");

                let id_or_name = get_id_or_name(args);
                Command::StartContext {
                    context_type,
                    id_or_name,
                    shuffle,
                }
            }
            Some(("liked", args)) => {
                let limit = *args
                    .get_one::<usize>("limit")
                    .expect("limit should have a default value");
                let random = args.get_flag("random");
                Command::StartLikedTracks { limit, random }
            }
            Some(("radio", args)) => {
                let item_type = args
                    .get_one::<ItemType>("item_type")
                    .expect("item_type is required")
                    .to_owned();
                let id_or_name = get_id_or_name(args);
                Command::StartRadio(item_type, id_or_name)
            }
            _ => {
                anyhow::bail!("invalid command!");
            }
        },
        "play-pause" => Command::PlayPause,
        "play" => Command::Play,
        "pause" => Command::Pause,
        "next" => Command::Next,
        "previous" => Command::Previous,
        "shuffle" => Command::Shuffle,
        "repeat" => Command::Repeat,
        "volume" => {
            let percent = args
                .get_one::<i8>("percent")
                .expect("percent arg is required");
            let offset = args.get_flag("offset");
            Command::Volume {
                percent: *percent,
                is_offset: offset,
            }
        }
        "seek" => {
            let position_offset_ms = args
                .get_one::<i64>("position_offset_ms")
                .expect("position_offset_ms is required");
            Command::Seek(*position_offset_ms)
        }
        _ => unreachable!(),
    };

    Ok(Request::Playback(command))
}

/// Tries to connect to a running client, if exists, by sending a connection request
/// to the client via a UDP socket.
/// If no running client found, create a new client running in a separate thread to
/// handle the socket request.
fn try_connect_to_client(socket: &UdpSocket, configs: &config::Configs) -> Result<()> {
    let port = configs.app_config.client_port;
    socket.connect(("127.0.0.1", port))?;

    // send an empty buffer as a connection request to the client
    socket.send(&[])?;
    if let Err(err) = socket.recv(&mut [0; 1]) {
        if let std::io::ErrorKind::ConnectionRefused = err.kind() {
            // no running `spotify_player` instance found,
            // initialize a new client to handle the current CLI command

            let rt = tokio::runtime::Runtime::new()?;

<<<<<<< HEAD
            // create a Spotify API client
            let client = rt
                .block_on(client::AppClient::new())
                .context("construct app client")?;
=======
            // create a Spotify API and local playback client
            let local_stream_handle = rodio::OutputStreamBuilder::open_default_stream()?;
            let client = client::Client::new(
                auth_config,
                Arc::new(tokio::sync::Mutex::new(local_stream_handle)),
            );
>>>>>>> 306b565c
            rt.block_on(client.new_session(None, false))
                .context("new session")?;

            // create a client socket for handling CLI commands
            let client_socket = rt.block_on(tokio::net::UdpSocket::bind(("127.0.0.1", port)))?;

            // spawn a thread to handle the CLI request
            std::thread::spawn(move || rt.block_on(start_socket(client, client_socket, None)));
        } else {
            return Err(err.into());
        }
    }

    Ok(())
}

pub fn handle_cli_subcommand(cmd: &str, args: &ArgMatches) -> Result<()> {
    let configs = config::get_config();

    // handle commands that don't require a client separately
    match cmd {
        "authenticate" => {
            let auth_config = AuthConfig::new(configs)?;
            crate::auth::get_creds(&auth_config, true, false)?;
            std::process::exit(0);
        }
        "generate" => {
            let gen = *args
                .get_one::<Shell>("shell")
                .expect("shell argument is required");
            let mut cmd = init_cli()?;
            let name = cmd.get_name().to_string();
            generate(gen, &mut cmd, name, &mut std::io::stdout());
            std::process::exit(0);
        }
        _ => {}
    }

    let socket = UdpSocket::bind("127.0.0.1:0")?;
    try_connect_to_client(&socket, configs).context("try to connect to a client")?;

    // construct a socket request based on the CLI command and its arguments
    let request = match cmd {
        "get" => handle_get_subcommand(args),
        "playback" => handle_playback_subcommand(args)?,
        "playlist" => handle_playlist_subcommand(args)?,
        "connect" => Request::Connect(get_id_or_name(args)),
        "like" => Request::Like {
            unlike: args.get_flag("unlike"),
        },
        "search" => Request::Search {
            query: args
                .get_one::<String>("query")
                .expect("query is required")
                .to_owned(),
        },
        _ => unreachable!(),
    };

    // send the request to the client's socket
    let request_buf = serde_json::to_vec(&request)?;
    assert!(request_buf.len() <= MAX_REQUEST_SIZE);
    socket.send(&request_buf)?;

    // receive and handle a response from the client's socket
    match receive_response(&socket)? {
        Response::Err(err) => {
            eprintln!("{}", String::from_utf8_lossy(&err));
            std::process::exit(1);
        }
        Response::Ok(data) => {
            println!("{}", String::from_utf8_lossy(&data).replace("\\n", "\n"));
            std::process::exit(0);
        }
    }
}

fn handle_playlist_subcommand(args: &ArgMatches) -> Result<Request> {
    let (cmd, args) = args.subcommand().expect("playlist subcommand is required");
    let command = match cmd {
        "new" => {
            let name = args
                .get_one::<String>("name")
                .expect("name arg is required")
                .to_owned();

            let description = args
                .get_one::<String>("description")
                .map(std::borrow::ToOwned::to_owned)
                .unwrap_or_default();

            let public = args.get_flag("public");
            let collab = args.get_flag("collab");

            PlaylistCommand::New {
                name,
                public,
                collab,
                description,
            }
        }
        "delete" => {
            let id = args
                .get_one::<String>("id")
                .expect("id arg is required")
                .to_owned();

            let pid = PlaylistId::from_id(id)?;

            PlaylistCommand::Delete { id: pid }
        }
        "list" => PlaylistCommand::List,
        "import" => {
            let from_s = args
                .get_one::<String>("from")
                .expect("'from' PlaylistID is required.")
                .to_owned();

            let to_s = args
                .get_one::<String>("to")
                .expect("'to' PlaylistID is required.")
                .to_owned();

            let delete = args.get_flag("delete");

            let from = PlaylistId::from_id(from_s.clone())?;
            let to = PlaylistId::from_id(to_s.clone())?;

            println!("Importing '{from_s}' into '{to_s}'...\n");
            PlaylistCommand::Import { from, to, delete }
        }
        "fork" => {
            let id_s = args
                .get_one::<String>("id")
                .expect("Playlist id is required.")
                .to_owned();

            let id = PlaylistId::from_id(id_s.clone())?;

            println!("Forking '{id_s}'...\n");
            PlaylistCommand::Fork { id }
        }
        "sync" => {
            let id_s = args.get_one::<String>("id");
            let delete = args.get_flag("delete");

            let pid = if let Some(id_s) = id_s {
                println!("Syncing imports for playlist '{id_s}'...\n");
                Some(PlaylistId::from_id(id_s.to_owned())?)
            } else {
                println!("Syncing imports for all playlists...\n");
                None
            };

            PlaylistCommand::Sync { id: pid, delete }
        }
        _ => unreachable!(),
    };

    Ok(Request::Playlist(command))
}<|MERGE_RESOLUTION|>--- conflicted
+++ resolved
@@ -155,19 +155,13 @@
 
             let rt = tokio::runtime::Runtime::new()?;
 
-<<<<<<< HEAD
-            // create a Spotify API client
-            let client = rt
-                .block_on(client::AppClient::new())
-                .context("construct app client")?;
-=======
             // create a Spotify API and local playback client
             let local_stream_handle = rodio::OutputStreamBuilder::open_default_stream()?;
-            let client = client::Client::new(
-                auth_config,
-                Arc::new(tokio::sync::Mutex::new(local_stream_handle)),
-            );
->>>>>>> 306b565c
+            let local_stream_handle = Arc::new(tokio::sync::Mutex::new(local_stream_handle));
+            let client = rt
+                .block_on(client::AppClient::new(local_stream_handle))
+                .context("construct app client")?;
+
             rt.block_on(client.new_session(None, false))
                 .context("new session")?;
 
