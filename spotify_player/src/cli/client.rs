--- conflicted
+++ resolved
@@ -27,11 +27,7 @@
     Serialize, MAX_REQUEST_SIZE,
 };
 
-<<<<<<< HEAD
-pub async fn start_socket(client: AppClient, socket: UdpSocket, state: Option<SharedState>) {
-=======
-pub async fn start_socket(mut client: Client, socket: UdpSocket, state: Option<SharedState>) {
->>>>>>> 306b565c
+pub async fn start_socket(mut client: AppClient, socket: UdpSocket, state: Option<SharedState>) {
     let mut buf = [0; MAX_REQUEST_SIZE];
 
     loop {
@@ -110,11 +106,7 @@
 }
 
 async fn handle_socket_request(
-<<<<<<< HEAD
-    client: &AppClient,
-=======
-    client: &mut Client,
->>>>>>> 306b565c
+    client: &mut AppClient,
     state: Option<&SharedState>,
     request: super::Request,
 ) -> Result<Vec<u8>> {
@@ -332,11 +324,7 @@
 }
 
 async fn handle_playback_request(
-<<<<<<< HEAD
-    client: &AppClient,
-=======
-    client: &mut Client,
->>>>>>> 306b565c
+    client: &mut AppClient,
     state: Option<&SharedState>,
     command: Command,
 ) -> Result<()> {
