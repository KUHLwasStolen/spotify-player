--- conflicted
+++ resolved
@@ -58,14 +58,10 @@
     auth_config: AuthConfig,
     user_client: Option<rspotify::AuthCodePkceSpotify>,
     #[cfg(feature = "streaming")]
-<<<<<<< HEAD
     stream_conn: Arc<Mutex<Option<librespot_connect::Spirc>>>,
-=======
-    stream_conn: Arc<Mutex<Option<librespot_connect::spirc::Spirc>>>,
     mode: Arc<tokio::sync::Mutex<ClientMode>>,
     local_stream_handle: Arc<tokio::sync::Mutex<rodio::OutputStream>>,
     current_local_sink: Arc<tokio::sync::Mutex<Option<rodio::Sink>>>,
->>>>>>> 306b565c
 }
 
 impl Deref for AppClient {
@@ -81,8 +77,7 @@
 
 impl AppClient {
     /// Construct a new client
-<<<<<<< HEAD
-    pub async fn new() -> Result<Self> {
+    pub async fn new(local_stream_handle: Arc<tokio::sync::Mutex<rodio::OutputStream>>) -> Result<Self> {
         let configs = config::get_config();
         let auth_config = AuthConfig::new(configs)?;
 
@@ -115,13 +110,6 @@
         }
 
         Ok(Self {
-=======
-    pub fn new(
-        auth_config: AuthConfig,
-        local_stream_handle: Arc<tokio::sync::Mutex<rodio::OutputStream>>,
-    ) -> Self {
-        Self {
->>>>>>> 306b565c
             spotify: Arc::new(spotify::Spotify::new()),
             http: reqwest::Client::new(),
             auth_config,
@@ -129,15 +117,10 @@
 
             #[cfg(feature = "streaming")]
             stream_conn: Arc::new(Mutex::new(None)),
-<<<<<<< HEAD
-        })
-=======
-
             mode: Arc::new(tokio::sync::Mutex::new(ClientMode::Online)),
             local_stream_handle,
             current_local_sink: Arc::new(tokio::sync::Mutex::new(None)),
-        }
->>>>>>> 306b565c
+        })
     }
 
     /// Initialize the application's playback upon creating a new session or during startup
